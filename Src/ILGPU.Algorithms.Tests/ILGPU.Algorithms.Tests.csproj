﻿<Project Sdk="Microsoft.NET.Sdk">

  <PropertyGroup>
    <TargetFramework>netcoreapp3.1</TargetFramework>

    <IsPackable>false</IsPackable>
    <LangVersion>latest</LangVersion>
  </PropertyGroup>

  <ItemGroup>
    <Compile Include="..\..\ILGPU\Src\ILGPU.Tests\Generic\AssemblyAttributes.cs" Link="Generic\AssemblyAttributes.cs" />
    <Compile Include="..\..\ILGPU\Src\ILGPU.Tests\Generic\TestData.cs" Link="Generic\TestData.cs" />
  </ItemGroup>

  <ItemGroup>
    <PackageReference Include="Microsoft.CodeAnalysis.FxCopAnalyzers" Version="2.9.8">
      <PrivateAssets>all</PrivateAssets>
      <IncludeAssets>runtime; build; native; contentfiles; analyzers; buildtransitive</IncludeAssets>
    </PackageReference>
    <PackageReference Include="FluentAssertions" Version="5.10.3" />
    <PackageReference Include="Microsoft.NET.Test.Sdk" Version="16.5.0" />
    <PackageReference Include="xunit" Version="2.4.1" />
    <DotNetCliToolReference Include="dotnet-xunit" Version="2.3.1" />
  </ItemGroup>

  <ItemGroup>
    <None Include="ArrayExtensionTests.cs">
      <DesignTime>True</DesignTime>
      <AutoGen>True</AutoGen>
      <DependentUpon>ArrayExtensionTests.tt</DependentUpon>
    </None>
    <None Include="Generic\AlgorithmsTestData.cs">
      <DesignTime>True</DesignTime>
      <AutoGen>True</AutoGen>
      <DependentUpon>AlgorithmsTestData.tt</DependentUpon>
    </None>
    <None Include="Generic\ConfigurationBase.cs">
      <DesignTime>True</DesignTime>
      <AutoGen>True</AutoGen>
      <DependentUpon>ConfigurationBase.tt</DependentUpon>
    </None>
    <None Include="GroupExtensionTests.cs">
      <DesignTime>True</DesignTime>
      <AutoGen>True</AutoGen>
      <DependentUpon>GroupExtensionTests.tt</DependentUpon>
    </None>
    <None Include="RadixSortExtensionTests.cs">
      <DesignTime>True</DesignTime>
      <AutoGen>True</AutoGen>
      <DependentUpon>RadixSortExtensionTests.tt</DependentUpon>
    </None>
    <None Include="ReductionExtensionTests.cs">
      <DesignTime>True</DesignTime>
      <AutoGen>True</AutoGen>
      <DependentUpon>ReductionExtensionTests.tt</DependentUpon>
    </None>
    <None Include="ReorderExtensionTests.cs">
      <DesignTime>True</DesignTime>
      <AutoGen>True</AutoGen>
      <DependentUpon>ReorderExtensionTests.tt</DependentUpon>
    </None>
    <None Include="ScanExtensionTests.cs">
      <DesignTime>True</DesignTime>
      <AutoGen>True</AutoGen>
      <DependentUpon>ScanExtensionTests.tt</DependentUpon>
    </None>
    <None Include="SequencerTests.cs">
      <DesignTime>True</DesignTime>
      <AutoGen>True</AutoGen>
      <DependentUpon>SequencerTests.tt</DependentUpon>
    </None>
    <None Include="TransformerExtensionTests.cs">
      <DesignTime>True</DesignTime>
      <AutoGen>True</AutoGen>
      <DependentUpon>TransformerExtensionTests.tt</DependentUpon>
    </None>
  </ItemGroup>

  <ItemGroup>
    <ProjectReference Include="..\..\ILGPU\Src\ILGPU.Tests\ILGPU.Tests.csproj" />
    <ProjectReference Include="..\..\ILGPU\Src\ILGPU\ILGPU.csproj" />
    <ProjectReference Include="..\ILGPU.Algorithms\ILGPU.Algorithms.csproj" />
  </ItemGroup>

  <ItemGroup>
    <None Update="ArrayExtensionTests.tt">
      <Generator>TextTemplatingFileGenerator</Generator>
      <LastGenOutput>ArrayExtensionTests.cs</LastGenOutput>
    </None>
    <None Update="Generic\AlgorithmsTestData.tt">
      <Generator>TextTemplatingFileGenerator</Generator>
      <LastGenOutput>AlgorithmsTestData.cs</LastGenOutput>
    </None>
    <None Update="Generic\ConfigurationBase.tt">
      <Generator>TextTemplatingFileGenerator</Generator>
      <LastGenOutput>ConfigurationBase.cs</LastGenOutput>
    </None>
    <None Update="GroupExtensionTests.tt">
      <Generator>TextTemplatingFileGenerator</Generator>
      <LastGenOutput>GroupExtensionTests.cs</LastGenOutput>
    </None>
    <None Update="RadixSortExtensionTests.tt">
      <Generator>TextTemplatingFileGenerator</Generator>
      <LastGenOutput>RadixSortExtensionTests.cs</LastGenOutput>
    </None>
    <None Update="ReductionExtensionTests.tt">
      <Generator>TextTemplatingFileGenerator</Generator>
      <LastGenOutput>ReductionExtensionTests.cs</LastGenOutput>
    </None>
    <None Update="ReorderExtensionTests.tt">
      <Generator>TextTemplatingFileGenerator</Generator>
      <LastGenOutput>ReorderExtensionTests.cs</LastGenOutput>
    </None>
    <None Update="ScanExtensionTests.tt">
      <Generator>TextTemplatingFileGenerator</Generator>
      <LastGenOutput>ScanExtensionTests.cs</LastGenOutput>
    </None>
    <None Update="SequencerTests.tt">
      <Generator>TextTemplatingFileGenerator</Generator>
      <LastGenOutput>SequencerTests.cs</LastGenOutput>
    </None>
    <None Update="TransformerExtensionTests.tt">
      <Generator>TextTemplatingFileGenerator</Generator>
      <LastGenOutput>TransformerExtensionTests.cs</LastGenOutput>
    </None>
    <None Update="WarpExtensionTests.tt">
      <Generator>TextTemplatingFileGenerator</Generator>
      <LastGenOutput>WarpExtensionTests.cs</LastGenOutput>
    </None>
    <None Update="XMathTests.Log.tt">
      <LastGenOutput>XMathTests.Log.cs</LastGenOutput>
      <Generator>TextTemplatingFileGenerator</Generator>
    </None>
    <None Update="XMathTests.Pow.tt">
      <LastGenOutput>XMathTests.Pow.cs</LastGenOutput>
      <Generator>TextTemplatingFileGenerator</Generator>
    </None>
    <None Update="XMathTests.Rcp.tt">
      <LastGenOutput>XMathTests.Rcp.cs</LastGenOutput>
      <Generator>TextTemplatingFileGenerator</Generator>
    </None>
    <None Update="XMathTests.Sqrt.tt">
      <LastGenOutput>XMathTests.Sqrt.cs</LastGenOutput>
      <Generator>TextTemplatingFileGenerator</Generator>
    </None>
    <None Update="XMathTests.Trig.tt">
      <Generator>TextTemplatingFileGenerator</Generator>
      <LastGenOutput>XMathTests.Trig.cs</LastGenOutput>
    </None>
  </ItemGroup>

  <ItemGroup>
    <Service Include="{508349b6-6b84-4df5-91f0-309beebad82d}" />
  </ItemGroup>

  <ItemGroup>
    <Compile Update="ArrayExtensionTests.cs">
      <DesignTime>True</DesignTime>
      <AutoGen>True</AutoGen>
      <DependentUpon>ArrayExtensionTests.tt</DependentUpon>
    </Compile>
    <Compile Update="Generic\AlgorithmsTestData.cs">
      <DesignTime>True</DesignTime>
      <AutoGen>True</AutoGen>
      <DependentUpon>AlgorithmsTestData.tt</DependentUpon>
    </Compile>
    <Compile Update="Generic\ConfigurationBase.cs">
      <DesignTime>True</DesignTime>
      <AutoGen>True</AutoGen>
      <DependentUpon>ConfigurationBase.tt</DependentUpon>
    </Compile>
    <Compile Update="GroupExtensionTests.cs">
      <DesignTime>True</DesignTime>
      <AutoGen>True</AutoGen>
      <DependentUpon>GroupExtensionTests.tt</DependentUpon>
    </Compile>
    <Compile Update="RadixSortExtensionTests.cs">
      <DesignTime>True</DesignTime>
      <AutoGen>True</AutoGen>
      <DependentUpon>RadixSortExtensionTests.tt</DependentUpon>
    </Compile>
    <Compile Update="ReductionExtensionTests.cs">
      <DesignTime>True</DesignTime>
      <AutoGen>True</AutoGen>
      <DependentUpon>ReductionExtensionTests.tt</DependentUpon>
    </Compile>
    <Compile Update="ReorderExtensionTests.cs">
      <DesignTime>True</DesignTime>
      <AutoGen>True</AutoGen>
      <DependentUpon>ReorderExtensionTests.tt</DependentUpon>
    </Compile>
    <Compile Update="ScanExtensionTests.cs">
      <DesignTime>True</DesignTime>
      <AutoGen>True</AutoGen>
      <DependentUpon>ScanExtensionTests.tt</DependentUpon>
    </Compile>
    <Compile Update="SequencerTests.cs">
      <DesignTime>True</DesignTime>
      <AutoGen>True</AutoGen>
      <DependentUpon>SequencerTests.tt</DependentUpon>
    </Compile>
    <Compile Update="TransformerExtensionTests.cs">
      <DesignTime>True</DesignTime>
      <AutoGen>True</AutoGen>
      <DependentUpon>TransformerExtensionTests.tt</DependentUpon>
    </Compile>
    <Compile Update="WarpExtensionTests.cs">
      <DesignTime>True</DesignTime>
      <AutoGen>True</AutoGen>
      <DependentUpon>WarpExtensionTests.tt</DependentUpon>
    </Compile>
    <Compile Update="XMathTests.Log.cs">
      <DesignTime>True</DesignTime>
      <AutoGen>True</AutoGen>
      <DependentUpon>XMathTests.Log.tt</DependentUpon>
    </Compile>
    <Compile Update="XMathTests.Pow.cs">
      <DependentUpon>XMathTests.Pow.tt</DependentUpon>
      <DesignTime>True</DesignTime>
      <AutoGen>True</AutoGen>
    </Compile>
    <Compile Update="XMathTests.Rcp.cs">
      <DesignTime>True</DesignTime>
      <AutoGen>True</AutoGen>
      <DependentUpon>XMathTests.Rcp.tt</DependentUpon>
    </Compile>
    <Compile Update="XMathTests.Sqrt.cs">
      <DependentUpon>XMathTests.Sqrt.tt</DependentUpon>
      <DesignTime>True</DesignTime>
      <AutoGen>True</AutoGen>
    </Compile>
    <Compile Update="XMathTests.Trig.cs">
      <DesignTime>True</DesignTime>
      <AutoGen>True</AutoGen>
      <DependentUpon>XMathTests.Trig.tt</DependentUpon>
    </Compile>
  </ItemGroup>

<<<<<<< HEAD
=======
  <ItemGroup>
    <Folder Include="Generic\" />
  </ItemGroup>

  <Import Project="..\..\ILGPU\Src\TextTransform.targets" />
>>>>>>> ddb63bed
</Project><|MERGE_RESOLUTION|>--- conflicted
+++ resolved
@@ -236,12 +236,9 @@
     </Compile>
   </ItemGroup>
 
-<<<<<<< HEAD
-=======
   <ItemGroup>
     <Folder Include="Generic\" />
   </ItemGroup>
 
   <Import Project="..\..\ILGPU\Src\TextTransform.targets" />
->>>>>>> ddb63bed
 </Project>