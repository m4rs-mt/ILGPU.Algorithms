﻿<Project Sdk="Microsoft.NET.Sdk">

  <PropertyGroup>
    <TargetFramework>netcoreapp3.1</TargetFramework>

    <IsPackable>false</IsPackable>
    <LangVersion>latest</LangVersion>
  </PropertyGroup>

  <PropertyGroup Condition="'$(Configuration)|$(Platform)'=='Debug|AnyCPU'">
    <AllowUnsafeBlocks>true</AllowUnsafeBlocks>
  </PropertyGroup>

  <ItemGroup>
    <Compile Include="..\..\ILGPU\Src\ILGPU.Tests\Generic\AssemblyAttributes.cs" Link="Generic\AssemblyAttributes.cs" />
  </ItemGroup>

  <ItemGroup>
    <PackageReference Include="Microsoft.CodeAnalysis.FxCopAnalyzers" Version="2.9.8">
      <PrivateAssets>all</PrivateAssets>
      <IncludeAssets>runtime; build; native; contentfiles; analyzers; buildtransitive</IncludeAssets>
    </PackageReference>
    <PackageReference Include="FluentAssertions" Version="5.10.3" />
    <PackageReference Include="Microsoft.NET.Test.Sdk" Version="16.5.0" />
    <PackageReference Include="xunit" Version="2.4.1" />
    <DotNetCliToolReference Include="dotnet-xunit" Version="2.3.1" />
  </ItemGroup>

  <ItemGroup>
    <None Include="ArrayExtensionTests.cs">
      <DesignTime>True</DesignTime>
      <AutoGen>True</AutoGen>
      <DependentUpon>ArrayExtensionTests.tt</DependentUpon>
    </None>
    <None Include="Generic\AlgorithmsTestData.cs">
      <DesignTime>True</DesignTime>
      <AutoGen>True</AutoGen>
      <DependentUpon>AlgorithmsTestData.tt</DependentUpon>
    </None>
    <None Include="Generic\ConfigurationBase.cs">
      <DesignTime>True</DesignTime>
      <AutoGen>True</AutoGen>
      <DependentUpon>ConfigurationBase.tt</DependentUpon>
    </None>
    <None Include="GroupExtensionTests.cs">
      <DesignTime>True</DesignTime>
      <AutoGen>True</AutoGen>
      <DependentUpon>GroupExtensionTests.tt</DependentUpon>
    </None>
    <None Include="RadixSortExtensionTests.cs">
      <DesignTime>True</DesignTime>
      <AutoGen>True</AutoGen>
      <DependentUpon>RadixSortExtensionTests.tt</DependentUpon>
    </None>
    <None Include="ReductionExtensionTests.cs">
      <DesignTime>True</DesignTime>
      <AutoGen>True</AutoGen>
      <DependentUpon>ReductionExtensionTests.tt</DependentUpon>
    </None>
    <None Include="ReorderExtensionTests.cs">
      <DesignTime>True</DesignTime>
      <AutoGen>True</AutoGen>
      <DependentUpon>ReorderExtensionTests.tt</DependentUpon>
    </None>
    <None Include="ScanExtensionTests.cs">
      <DesignTime>True</DesignTime>
      <AutoGen>True</AutoGen>
      <DependentUpon>ScanExtensionTests.tt</DependentUpon>
    </None>
    <None Include="SequencerTests.cs">
      <DesignTime>True</DesignTime>
      <AutoGen>True</AutoGen>
      <DependentUpon>SequencerTests.tt</DependentUpon>
    </None>
    <None Include="TransformerExtensionTests.cs">
      <DesignTime>True</DesignTime>
      <AutoGen>True</AutoGen>
      <DependentUpon>TransformerExtensionTests.tt</DependentUpon>
    </None>
  </ItemGroup>

  <ItemGroup>
    <ProjectReference Include="..\..\ILGPU\Src\ILGPU.Tests\ILGPU.Tests.csproj" />
    <ProjectReference Include="..\..\ILGPU\Src\ILGPU\ILGPU.csproj" />
    <ProjectReference Include="..\ILGPU.Algorithms\ILGPU.Algorithms.csproj" />
  </ItemGroup>

  <ItemGroup>
<<<<<<< HEAD
    <None Update="ArrayExtensionTests.tt">
      <Generator>TextTemplatingFileGenerator</Generator>
      <LastGenOutput>ArrayExtensionTests.cs</LastGenOutput>
    </None>
    <None Update="Generic\AlgorithmsTestData.tt">
      <Generator>TextTemplatingFileGenerator</Generator>
      <LastGenOutput>AlgorithmsTestData.cs</LastGenOutput>
    </None>
    <None Update="Generic\ConfigurationBase.tt">
      <Generator>TextTemplatingFileGenerator</Generator>
      <LastGenOutput>ConfigurationBase.cs</LastGenOutput>
    </None>
    <None Update="GroupExtensionTests.tt">
      <Generator>TextTemplatingFileGenerator</Generator>
      <LastGenOutput>GroupExtensionTests.cs</LastGenOutput>
    </None>
    <None Update="RadixSortExtensionTests.tt">
      <Generator>TextTemplatingFileGenerator</Generator>
      <LastGenOutput>RadixSortExtensionTests.cs</LastGenOutput>
    </None>
    <None Update="ReductionExtensionTests.tt">
      <Generator>TextTemplatingFileGenerator</Generator>
      <LastGenOutput>ReductionExtensionTests.cs</LastGenOutput>
    </None>
    <None Update="ReorderExtensionTests.tt">
      <Generator>TextTemplatingFileGenerator</Generator>
      <LastGenOutput>ReorderExtensionTests.cs</LastGenOutput>
    </None>
    <None Update="ScanExtensionTests.tt">
      <Generator>TextTemplatingFileGenerator</Generator>
      <LastGenOutput>ScanExtensionTests.cs</LastGenOutput>
    </None>
    <None Update="SequencerTests.tt">
      <Generator>TextTemplatingFileGenerator</Generator>
      <LastGenOutput>SequencerTests.cs</LastGenOutput>
    </None>
    <None Update="TransformerExtensionTests.tt">
      <Generator>TextTemplatingFileGenerator</Generator>
      <LastGenOutput>TransformerExtensionTests.cs</LastGenOutput>
    </None>
    <None Update="WarpExtensionTests.tt">
      <Generator>TextTemplatingFileGenerator</Generator>
      <LastGenOutput>WarpExtensionTests.cs</LastGenOutput>
=======
    <None Update="Histogram.tt">
      <Generator>TextTemplatingFileGenerator</Generator>
      <LastGenOutput>Histogram.cs</LastGenOutput>
    </None>
    <None Update="HistogramTests.tt">
      <Generator>TextTemplatingFileGenerator</Generator>
      <LastGenOutput>HistogramTests.cs</LastGenOutput>
>>>>>>> 9068d56d
    </None>
    <None Update="XMathTests.Log.tt">
      <LastGenOutput>XMathTests.Log.cs</LastGenOutput>
      <Generator>TextTemplatingFileGenerator</Generator>
    </None>
    <None Update="XMathTests.Pow.tt">
      <LastGenOutput>XMathTests.Pow.cs</LastGenOutput>
      <Generator>TextTemplatingFileGenerator</Generator>
    </None>
    <None Update="XMathTests.Rcp.tt">
      <LastGenOutput>XMathTests.Rcp.cs</LastGenOutput>
      <Generator>TextTemplatingFileGenerator</Generator>
    </None>
    <None Update="XMathTests.Sqrt.tt">
      <LastGenOutput>XMathTests.Sqrt.cs</LastGenOutput>
      <Generator>TextTemplatingFileGenerator</Generator>
    </None>
    <None Update="XMathTests.Trig.tt">
      <Generator>TextTemplatingFileGenerator</Generator>
      <LastGenOutput>XMathTests.Trig.cs</LastGenOutput>
    </None>
  </ItemGroup>

  <ItemGroup>
    <Service Include="{508349b6-6b84-4df5-91f0-309beebad82d}" />
  </ItemGroup>

  <ItemGroup>
<<<<<<< HEAD
    <Compile Update="ArrayExtensionTests.cs">
      <DesignTime>True</DesignTime>
      <AutoGen>True</AutoGen>
      <DependentUpon>ArrayExtensionTests.tt</DependentUpon>
    </Compile>
    <Compile Update="Generic\AlgorithmsTestData.cs">
      <DesignTime>True</DesignTime>
      <AutoGen>True</AutoGen>
      <DependentUpon>AlgorithmsTestData.tt</DependentUpon>
    </Compile>
    <Compile Update="Generic\ConfigurationBase.cs">
      <DesignTime>True</DesignTime>
      <AutoGen>True</AutoGen>
      <DependentUpon>ConfigurationBase.tt</DependentUpon>
    </Compile>
    <Compile Update="GroupExtensionTests.cs">
      <DesignTime>True</DesignTime>
      <AutoGen>True</AutoGen>
      <DependentUpon>GroupExtensionTests.tt</DependentUpon>
    </Compile>
    <Compile Update="RadixSortExtensionTests.cs">
      <DesignTime>True</DesignTime>
      <AutoGen>True</AutoGen>
      <DependentUpon>RadixSortExtensionTests.tt</DependentUpon>
    </Compile>
    <Compile Update="ReductionExtensionTests.cs">
      <DesignTime>True</DesignTime>
      <AutoGen>True</AutoGen>
      <DependentUpon>ReductionExtensionTests.tt</DependentUpon>
    </Compile>
    <Compile Update="ReorderExtensionTests.cs">
      <DesignTime>True</DesignTime>
      <AutoGen>True</AutoGen>
      <DependentUpon>ReorderExtensionTests.tt</DependentUpon>
    </Compile>
    <Compile Update="ScanExtensionTests.cs">
      <DesignTime>True</DesignTime>
      <AutoGen>True</AutoGen>
      <DependentUpon>ScanExtensionTests.tt</DependentUpon>
    </Compile>
    <Compile Update="SequencerTests.cs">
      <DesignTime>True</DesignTime>
      <AutoGen>True</AutoGen>
      <DependentUpon>SequencerTests.tt</DependentUpon>
    </Compile>
    <Compile Update="TransformerExtensionTests.cs">
      <DesignTime>True</DesignTime>
      <AutoGen>True</AutoGen>
      <DependentUpon>TransformerExtensionTests.tt</DependentUpon>
    </Compile>
    <Compile Update="WarpExtensionTests.cs">
      <DesignTime>True</DesignTime>
      <AutoGen>True</AutoGen>
      <DependentUpon>WarpExtensionTests.tt</DependentUpon>
=======
    <Compile Update="Histogram.cs">
      <DesignTime>True</DesignTime>
      <AutoGen>True</AutoGen>
      <DependentUpon>Histogram.tt</DependentUpon>
    </Compile>
    <Compile Update="HistogramTests.cs">
      <DesignTime>True</DesignTime>
      <AutoGen>True</AutoGen>
      <DependentUpon>HistogramTests.tt</DependentUpon>
>>>>>>> 9068d56d
    </Compile>
    <Compile Update="XMathTests.Log.cs">
      <DesignTime>True</DesignTime>
      <AutoGen>True</AutoGen>
      <DependentUpon>XMathTests.Log.tt</DependentUpon>
    </Compile>
    <Compile Update="XMathTests.Pow.cs">
      <DependentUpon>XMathTests.Pow.tt</DependentUpon>
      <DesignTime>True</DesignTime>
      <AutoGen>True</AutoGen>
    </Compile>
    <Compile Update="XMathTests.Rcp.cs">
      <DesignTime>True</DesignTime>
      <AutoGen>True</AutoGen>
      <DependentUpon>XMathTests.Rcp.tt</DependentUpon>
    </Compile>
    <Compile Update="XMathTests.Sqrt.cs">
      <DependentUpon>XMathTests.Sqrt.tt</DependentUpon>
      <DesignTime>True</DesignTime>
      <AutoGen>True</AutoGen>
    </Compile>
    <Compile Update="XMathTests.Trig.cs">
      <DesignTime>True</DesignTime>
      <AutoGen>True</AutoGen>
      <DependentUpon>XMathTests.Trig.tt</DependentUpon>
    </Compile>
  </ItemGroup>

  <ItemGroup>
    <Folder Include="Generic\" />
  </ItemGroup>

  <Import Project="..\..\ILGPU\Src\TextTransform.targets" />
</Project><|MERGE_RESOLUTION|>--- conflicted
+++ resolved
@@ -86,7 +86,6 @@
   </ItemGroup>
 
   <ItemGroup>
-<<<<<<< HEAD
     <None Update="ArrayExtensionTests.tt">
       <Generator>TextTemplatingFileGenerator</Generator>
       <LastGenOutput>ArrayExtensionTests.cs</LastGenOutput>
@@ -103,6 +102,14 @@
       <Generator>TextTemplatingFileGenerator</Generator>
       <LastGenOutput>GroupExtensionTests.cs</LastGenOutput>
     </None>
+    <None Update="Histogram.tt">
+      <Generator>TextTemplatingFileGenerator</Generator>
+      <LastGenOutput>Histogram.cs</LastGenOutput>
+    </None>
+    <None Update="HistogramTests.tt">
+      <Generator>TextTemplatingFileGenerator</Generator>
+      <LastGenOutput>HistogramTests.cs</LastGenOutput>
+	</None>
     <None Update="RadixSortExtensionTests.tt">
       <Generator>TextTemplatingFileGenerator</Generator>
       <LastGenOutput>RadixSortExtensionTests.cs</LastGenOutput>
@@ -130,15 +137,6 @@
     <None Update="WarpExtensionTests.tt">
       <Generator>TextTemplatingFileGenerator</Generator>
       <LastGenOutput>WarpExtensionTests.cs</LastGenOutput>
-=======
-    <None Update="Histogram.tt">
-      <Generator>TextTemplatingFileGenerator</Generator>
-      <LastGenOutput>Histogram.cs</LastGenOutput>
-    </None>
-    <None Update="HistogramTests.tt">
-      <Generator>TextTemplatingFileGenerator</Generator>
-      <LastGenOutput>HistogramTests.cs</LastGenOutput>
->>>>>>> 9068d56d
     </None>
     <None Update="XMathTests.Log.tt">
       <LastGenOutput>XMathTests.Log.cs</LastGenOutput>
@@ -167,7 +165,6 @@
   </ItemGroup>
 
   <ItemGroup>
-<<<<<<< HEAD
     <Compile Update="ArrayExtensionTests.cs">
       <DesignTime>True</DesignTime>
       <AutoGen>True</AutoGen>
@@ -188,6 +185,16 @@
       <AutoGen>True</AutoGen>
       <DependentUpon>GroupExtensionTests.tt</DependentUpon>
     </Compile>
+	    <Compile Update="Histogram.cs">
+      <DesignTime>True</DesignTime>
+      <AutoGen>True</AutoGen>
+      <DependentUpon>Histogram.tt</DependentUpon>
+    </Compile>
+    <Compile Update="HistogramTests.cs">
+      <DesignTime>True</DesignTime>
+      <AutoGen>True</AutoGen>
+      <DependentUpon>HistogramTests.tt</DependentUpon>
+	</Compile>
     <Compile Update="RadixSortExtensionTests.cs">
       <DesignTime>True</DesignTime>
       <AutoGen>True</AutoGen>
@@ -222,17 +229,6 @@
       <DesignTime>True</DesignTime>
       <AutoGen>True</AutoGen>
       <DependentUpon>WarpExtensionTests.tt</DependentUpon>
-=======
-    <Compile Update="Histogram.cs">
-      <DesignTime>True</DesignTime>
-      <AutoGen>True</AutoGen>
-      <DependentUpon>Histogram.tt</DependentUpon>
-    </Compile>
-    <Compile Update="HistogramTests.cs">
-      <DesignTime>True</DesignTime>
-      <AutoGen>True</AutoGen>
-      <DependentUpon>HistogramTests.tt</DependentUpon>
->>>>>>> 9068d56d
     </Compile>
     <Compile Update="XMathTests.Log.cs">
       <DesignTime>True</DesignTime>
